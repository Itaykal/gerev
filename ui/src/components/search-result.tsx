
import React from 'react';

import BlueFolder from '../assets/images/blue-folder.svg';
import GoogleDoc from '../assets/images/google-doc.svg';
import GoogleDocx from '../assets/images/google-docx.svg';
import GooglePptx from '../assets/images/google-pptx.svg';
import { DataSourceType } from '../data-source';


export interface TextPart {
    content: string
    bold: boolean
}


export enum ResultType {
    Docment = "document",
    Message = "message",
    Comment = "comment",
    Person = "person"
}

export enum FileType {
    Docx = "docx",
    Pptx = "pptx",
    GoogleDoc = "doc",
}

export interface SearchResultDetails {
    type: ResultType
    data_source: string
    title: string
    author: string
    author_image_url: string
    author_image_data: string
    time: string
    content: TextPart[]
    score: number
    location: string
    file_type: FileType
    url: string
}


export interface SearchResultProps {
    resultDetails: SearchResultDetails
    dataSourceType: DataSourceType
}

export const SearchResult = (props: SearchResultProps) => {
    console.log(props);
    return (
        <div className="mb-4 pt-2">
            <span className="relative text-sm float-right text-white right-2 top-2">{props.resultDetails.score.toFixed(2)}%</span>
            <div className="flex flex-row items-start">
                {getBigIcon(props)}
                <p className='p-2 pt-0 ml-1 text-[#A3A3A3] text-sm font-poppins'>
                    <a className="text-[24px] text-[#A78BF6] text-xl font-poppins font-medium hover:underline hover:cursor-pointer" href={props.resultDetails.url} rel="noreferrer" target='_blank'>
                        {props.resultDetails.title}
                    </a>
                    <span className="flex flex-row text-[15px] font-medium mb-4 mt-1">
                        {
                            props.resultDetails.type === ResultType.Docment && <img alt="blue-folder" className="inline-block mr-2" src={BlueFolder}></img>
                        }
                        <span className="ml-0 text-[#D5D5D5]">
                            {
                                props.resultDetails.type === ResultType.Message && <span>#</span>
                            }
                            {props.resultDetails.location} ·&thinsp;
                        </span>
                        <span className="flex flex-row items-center">
                            <img alt="author" className="inline-block ml-2 mr-2 h-4 rounded-xl" src={props.resultDetails.author_image_data ? props.resultDetails.author_image_data : props.resultDetails.author_image_url}></img>
                            <span className='capitalize'>{props.resultDetails.author} ·</span>
                        </span>
                        <span>
                            &thinsp;Updated {getFormattedTime(props.resultDetails.time)}&thinsp; |&thinsp;
                        </span>
                        <span className="flex flex-row items-center">
                            <img alt="file-type" className="inline mx-1 fill-[#A3A3A3] h-[12px] w-[12px] grayscale"
                                src={props.dataSourceType.image_base64}></img>
                            <span className="text-[#A3A3A3]">{props.dataSourceType.display_name}</span>
                        </span>
                    </span>

                    {props.resultDetails.type === ResultType.Docment &&
                        <span>
                            {props.resultDetails.content.map((text_part, index) => {
                                return (
                                    <span key={index} style={{ wordBreak: 'break-word' }} className={(text_part.bold ? 'font-bold text-white' : '') +
                                        " text-md font-poppins font-medium"}>
                                        {text_part.content}
                                    </span>
                                )
                            })}
                        </span>
                    }
                    {props.resultDetails.type === ResultType.Message &&
                        <p className="bg-[#352C45] p-2 px-4 rounded-lg font-poppins leading-[28px] border-b-[#916CCD] border-b-2">
                            {props.resultDetails.content.map((text_part, index) => {
                                return (
                                    <span key={index} className={(text_part.bold ? 'font-bold text-white' : '') +
                                        " fony-[14px] font-regular"}>
                                        {text_part.content}
                                    </span>
                                )
                            })}
                        </p>
                    }
                </p>
            </div>
        </div>
    );
}


function getFormattedTime(time: string) {
    let date = new Date(time);
    return date.toLocaleDateString('en-US', { month: 'short', day: 'numeric', year: 'numeric' });
}

<<<<<<< HEAD
=======
function ResultImage(platform: Platform, resultType: ResultType, profilePicture = ProfileDefault) {
    /*
    This function displays an image: either a profile picture or a logo.
    The first parameter is the platform name.
    The second parameter is 
    */
    const profileStyle = "rounded-full w-full h-full object-cover";
    const lilLogoStyle = "company-logo rounded-full w-1/2 h-1/2 absolute object-cover -right-1.5 -bottom-1.5 bg-white";
    const full = "w-full h-full"
    if (resultType === "message") {
       return (
          <div className={full}>
             <img className={profileStyle} alt="Profile" src={profilePicture} />
             <img src={Slack} alt={platform} className={lilLogoStyle} />
          </div>
       );
    }
    else {
       return (
          <img src={paths[platform]} className={full} alt={platform} />
       );
    }
 }

>>>>>>> 8b375240

function getBigIcon(props: SearchResultProps) {
    let classes = "mt-2 mr-2 h-[40px] w-[40px] drop-shadow-[0_0_25px_rgba(212,179,255,0.15)]";
    let containingImage = "";
    let onTopImage = "";
    switch (props.resultDetails.type) {
        case ResultType.Docment:
            if (props.resultDetails.file_type === null) {
                containingImage = props.dataSourceType.image_base64;
            } else {
                onTopImage = props.dataSourceType.image_base64;
                switch (props.resultDetails.file_type) {
                    case FileType.Docx:
                        containingImage = GoogleDocx;
                        break;
                    case FileType.Pptx:
                        containingImage = GooglePptx;
                        break;
                    case FileType.GoogleDoc:
                        containingImage = GoogleDoc;
                        break;
                }
            }
            break;
        case ResultType.Message:
            containingImage = props.resultDetails.author_image_data ? props.resultDetails.author_image_data : props.resultDetails.author_image_url;
            onTopImage = props.dataSourceType.image_base64;
            break;
    }

    if (onTopImage !== "") {
        return (
            <div className="flex flex-col items-center">
                <img alt="file-type" className={classes} src={containingImage}></img>
                <img alt="file-type" className="absolute mt-2 h-[24px] w-[24px]" src={onTopImage}></img>
            </div>
        )
    } else {
        return <img alt="file-type" className={classes} src={containingImage}></img>
    }
}<|MERGE_RESOLUTION|>--- conflicted
+++ resolved
@@ -119,8 +119,6 @@
     return date.toLocaleDateString('en-US', { month: 'short', day: 'numeric', year: 'numeric' });
 }
 
-<<<<<<< HEAD
-=======
 function ResultImage(platform: Platform, resultType: ResultType, profilePicture = ProfileDefault) {
     /*
     This function displays an image: either a profile picture or a logo.
@@ -145,7 +143,6 @@
     }
  }
 
->>>>>>> 8b375240
 
 function getBigIcon(props: SearchResultProps) {
     let classes = "mt-2 mr-2 h-[40px] w-[40px] drop-shadow-[0_0_25px_rgba(212,179,255,0.15)]";
