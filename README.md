--- conflicted
+++ resolved
@@ -26,18 +26,11 @@
  - [x] Google Drive (Docs, .docx, .pptx)
  - [X] Confluence Cloud - by [@bryan-pakulski](https://github.com/bryan-pakulski) :pray: 
  - [X] Bookstack - by [@flifloo](https://github.com/flifloo) :pray:
-<<<<<<< HEAD
- - [X] Mattermost - by [@Itaykal](https://github.com/ItayKal)
- - [ ] RocketChat (in PR)
- - [ ] Gitlab Issues (In PR)
- - [ ] Notion (In Progress...)
-=======
  - [ ] RocketChat (in PR :pray:)
  - [ ] Gitlab Issues (In PR :pray:)
  - [ ] Mattermost (In PR: :pray:)
  - [ ] Zendesk (In PR :pray:)
  - [ ] Notion (In Progress... :pray:)
->>>>>>> 2a6265f9
  - [ ] Microsoft Teams
  - [ ] Sharepoint
  - [ ] Jira
