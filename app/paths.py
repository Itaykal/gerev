--- conflicted
+++ resolved
@@ -1,15 +1,14 @@
 import sys
 import os
 
-<<<<<<< HEAD
 from pathlib import Path
 
-_in_docker = False if (sys.platform == "win32" or not hasattr(os, "geteuid")) else os.geteuid()
-=======
-IS_IN_DOCKER = os.geteuid() == 0
->>>>>>> bb3efa42
+IS_IN_DOCKER = False if (sys.platform == "win32" or not hasattr(os, "geteuid")) else os.geteuid() == 0
 
-STORAGE_PATH = Path('/opt/storage/') if IS_IN_DOCKER else Path(f'/home/{os.getlogin()}/.gerev/storage/')
+if os.name == 'nt':
+    STORAGE_PATH = Path(".gerev\\storage")
+else:
+    STORAGE_PATH = Path('/opt/storage/') if IS_IN_DOCKER else Path(f'/home/{os.getlogin()}/.gerev/storage/')
 
 if not STORAGE_PATH.exists():
     STORAGE_PATH.mkdir(parents=True)
