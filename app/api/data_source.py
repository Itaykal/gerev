import base64
import json
from typing import List

from fastapi import APIRouter
from pydantic import BaseModel

from data_source.base_data_source import ConfigField
from data_source.context import DataSourceContext
from db_engine import Session
from schemas import DataSourceType, DataSource

router = APIRouter(
    prefix='/data-source',
)


class DataSourceTypeDto(BaseModel):
    name: str
    display_name: str
    config_fields: List[ConfigField]
    image_base64: str

    @staticmethod
    def from_data_source_type(data_source_type: DataSourceType) -> 'DataSourceTypeDto':
        with open(f"static/data_source_icons/{data_source_type.name}.png", "rb") as file:
            encoded_string = base64.b64encode(file.read())
            image_base64 = f"data:image/png;base64,{encoded_string.decode()}"

        config_fields_json = json.loads(data_source_type.config_fields)
        return DataSourceTypeDto(
            name=data_source_type.name,
            display_name=data_source_type.display_name,
            config_fields=[ConfigField(**config_field) for config_field in config_fields_json],
            image_base64=image_base64
        )


@router.get("/list-types")
async def list_data_source_types() -> List[DataSourceTypeDto]:
    with Session() as session:
        data_source_types = session.query(DataSourceType).all()
        return [DataSourceTypeDto.from_data_source_type(data_source_type)
                for data_source_type in data_source_types]


@router.get("/list-connected")
async def list_connected_data_sources() -> List[str]:
    with Session() as session:
        data_sources = session.query(DataSource).all()
        return [data_source.type.name for data_source in data_sources]


@router.get("/list")
async def list_connected_data_sources() -> List[dict]:
    with Session() as session:
        data_sources = session.query(DataSource).all()
        return [{'id': data_source.id} for data_source in data_sources]


class AddDataSource(BaseModel):
    name: str
    config: dict


@router.post("/add")
<<<<<<< HEAD
async def add_integration(dto: AddDataSource, background_tasks: BackgroundTasks):
    with Session() as session:
        data_source_type = session.query(DataSourceType).filter_by(name=dto.name).first()
        if data_source_type is None:
            return {"error": "Data source type does not exist"}

        data_source_class = get_class_by_data_source_name(dto.name)
        try:
            data_source_class.validate_config(dto.config)
        except KnownException as e:
            return Response(e.message, status_code=501)

        config_str = json.dumps(dto.config)
        ds = DataSource(type_id=data_source_type.id, config=config_str, created_at=datetime.now())
        session.add(ds)
        session.commit()

        data_source_id = session.query(DataSource).filter_by(type_id=data_source_type.id)\
            .order_by(DataSource.id.desc()).first().id
        data_source = data_source_class(config=dto.config, data_source_id=data_source_id)

        # in main.py we have a background task that runs every 5 minutes and indexes the data source
        # but here we want to index the data source immediately
        background_tasks.add_task(data_source.index)

        return {"success": "Data source added successfully"}


@router.post("/delete")
async def delete_integration(data_source_id: int):
    with Session() as session:
        data_source: DataSource = session.query(DataSource).filter_by(id=data_source_id).first()
        if data_source is None:
            return {"error": "Data source does not exist"}

        session.delete(data_source)
        session.commit()
        return {"success": "Data source deleted successfully"}
=======
async def add_integration(dto: AddDataSource):
    data_source = DataSourceContext.create_data_source(name=dto.name, config=dto.config)

    # in main.py we have a background task that runs every 5 minutes and indexes the data source
    # but here we want to index the data source immediately
    data_source.add_task_to_queue(data_source.index)

    return {"success": "Data source added successfully"}
>>>>>>> 2e6e6047
<|MERGE_RESOLUTION|>--- conflicted
+++ resolved
@@ -64,46 +64,6 @@
 
 
 @router.post("/add")
-<<<<<<< HEAD
-async def add_integration(dto: AddDataSource, background_tasks: BackgroundTasks):
-    with Session() as session:
-        data_source_type = session.query(DataSourceType).filter_by(name=dto.name).first()
-        if data_source_type is None:
-            return {"error": "Data source type does not exist"}
-
-        data_source_class = get_class_by_data_source_name(dto.name)
-        try:
-            data_source_class.validate_config(dto.config)
-        except KnownException as e:
-            return Response(e.message, status_code=501)
-
-        config_str = json.dumps(dto.config)
-        ds = DataSource(type_id=data_source_type.id, config=config_str, created_at=datetime.now())
-        session.add(ds)
-        session.commit()
-
-        data_source_id = session.query(DataSource).filter_by(type_id=data_source_type.id)\
-            .order_by(DataSource.id.desc()).first().id
-        data_source = data_source_class(config=dto.config, data_source_id=data_source_id)
-
-        # in main.py we have a background task that runs every 5 minutes and indexes the data source
-        # but here we want to index the data source immediately
-        background_tasks.add_task(data_source.index)
-
-        return {"success": "Data source added successfully"}
-
-
-@router.post("/delete")
-async def delete_integration(data_source_id: int):
-    with Session() as session:
-        data_source: DataSource = session.query(DataSource).filter_by(id=data_source_id).first()
-        if data_source is None:
-            return {"error": "Data source does not exist"}
-
-        session.delete(data_source)
-        session.commit()
-        return {"success": "Data source deleted successfully"}
-=======
 async def add_integration(dto: AddDataSource):
     data_source = DataSourceContext.create_data_source(name=dto.name, config=dto.config)
 
@@ -111,5 +71,4 @@
     # but here we want to index the data source immediately
     data_source.add_task_to_queue(data_source.index)
 
-    return {"success": "Data source added successfully"}
->>>>>>> 2e6e6047
+    return {"success": "Data source added successfully"}